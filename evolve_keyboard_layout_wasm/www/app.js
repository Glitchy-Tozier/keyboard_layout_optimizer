import config_standard_keyboard from '../../config/standard_keyboard.yml'
import config_ortho from '../../config/ortho.yml'
import config_moonlander from '../../config/moonlander.yml'

import eval_params from '../../config/evaluation_parameters.yml'
import gen_opt_params from '../../config/optimization_parameters_web.yml'
import sa_opt_params from '../../config/optimization_parameters_sa_web.yml'

import Worker from "./worker.js"

const PUBLISH_URL = "https://keyboard-layout-optimizer.herokuapp.com/api"

const LAYOUT_CONFIGS = [
    { key: 'standard', label: 'Standard', config: config_standard_keyboard },
    { key: 'ortho', label: 'Ortho', config: config_ortho },
    { key: 'moonlander', label: 'Moonlander', config: config_moonlander },
]
const DEFAULT_LAYOUT_CONFIG = 'standard'

const NGRAMS = [
    { key: 'deu_wiki_0.6_eng_wiki_0.4', label: 'Wikipedia (deu/eng 60/40)', description: 'Ngram frequencies from German (2021) and English (2016) Wikipedia in relation 60 to 40. Sourced from <a href="https://wortschatz.uni-leipzig.de/en/download">Wortschatz of Uni Leipzig</a>.' },
    { key: 'deu_wiki_1m', label: 'Wikipedia (deu)', description: 'Ngram frequencies from German Wikipedia 2021. Sourced from <a href="https://wortschatz.uni-leipzig.de/en/download">Wortschatz of Uni Leipzig</a>.' },
    { key: 'eng_wiki_1m', label: 'Wikipedia (eng)', description: 'Ngram frequencies from English Wikipedia 2016. Sourced from <a href="https://wortschatz.uni-leipzig.de/en/download">Wortschatz of Uni Leipzig</a>.' },
    { key: 'deu_mixed_0.6_eng_news_typical_0.4', label: 'Mixed/News typical (deu/eng 60/40)', description: 'Ngram frequencies from German "Mixed Typical (2011)" and English "News Typical (2016)" in relation 60 to 40. Sourced from <a href="https://wortschatz.uni-leipzig.de/en/download">Wortschatz of Uni Leipzig</a>.' },
    { key: 'deu_mixed_1m', label: 'Mixed Typical (deu)', description: 'Ngram frequencies from German "Mixed 2011". Sourced from <a href="https://wortschatz.uni-leipzig.de/en/download">Wortschatz of Uni Leipzig</a>.' },
    { key: 'eng_news_typical_1m', label: 'News Typical (eng)', description: 'Ngram frequencies from English "News Typical 2016". Sourced from <a href="https://wortschatz.uni-leipzig.de/en/download">Wortschatz of Uni Leipzig</a>.' },
    { key: 'arne_no_special', label: 'ArneBab', description: 'Ngram frequencies used in ArneBabs optimizer. Sourced from <a href="https://hg.sr.ht/~arnebab/evolve-keyboard-layout">ArneBabs optimizer</a>.' },
]
const DEFAULT_NGRAM = 'deu_wiki_0.6_eng_wiki_0.4'

function setDifference(setA, setB) {
    var _difference = new Set(setA);
    for (var elem of setB) {
        _difference.delete(elem);
    }
    return _difference;
}

Vue.component('evaluator-app', {
    template: `
<b-container fluid>

  <h1>Keyboard Layout Evaluator</h1>
  Explore optimized layouts at <a href="https://keyboard-layout-optimizer.herokuapp.com">https://keyboard-layout-optimizer.herokuapp.com</a>
  <hr>

  <b-row>

    <b-col xl="4" lg="6" style="height: 450px">
      <h2>Layout</h2>

      <b-button class="mb-2" size="sm" @click="setInput('zluaqwbdgyjßcrieomntshvxüäöpf,.k')">mine</b-button>
      <b-button class="mb-2" size="sm" @click="setInput('jduaxphlmwqßctieobnrsgfvüäöyz,.k')">bone</b-button>
      <b-button class="mb-2" size="sm" @click="setInput('xvlcwkhgfqyßuiaeosnrtdüöäpzbm,.j')">neo2</b-button>
      <b-button class="mb-2" size="sm" @click="setInput('k.o,yvgclfzßhaeiudtrnsxqäüöbpwmj')">koy</b-button>
      <b-button class="mb-2" size="sm" @click="setInput('kuü.ävgcljfßhieaodtrnsxyö,qbpwmz')">AdNW</b-button>
      <b-button class="mb-2" size="sm" @click="setInput('qwertzuiopüßasdfghjklöyxcvbnm,.ä')">qwertz</b-button>

      <b-form inline @submit.stop.prevent @submit="evaluateInput">
        <b-form-input v-model="inputLayoutRaw" :state="inputLayoutValid" placeholder="Layout" class="mb-2 mr-sm-2 mb-sm-0"></b-form-input>
        <keyboard-selector @selected="selectLayoutConfigType"></keyboard-selector>
        <b-form-invalid-feedback>{{invalidInputFeedback}}</b-form-invalid-feedback>
      </b-form>
      <layout-plot :layout-string="inputLayout" :wasm="wasm" :layout-config="layoutConfig" :permutableKeys="permutableKeys"></layout-plot>

      <b-button :disabled="loading > 0" @click="evaluateInput" variant="primary">
        <div v-if="loading > 0"><b-spinner small></b-spinner> Loading</div>
        <div v-else>Evaluate</div>
      </b-button>

      <b-button-group class="float-right">
        <b-button :disabled="optStep > 0 || loading > 0" @click="startOptimization" variant="secondary">
          <div v-if="optStep > 0 || loading > 0">
            <b-spinner small></b-spinner>
            <span v-if="optStep > 0">Iteration {{optStep}}/{{optTotalSteps}}</span>
            <span v-else>Loading</span>
          </div>
          <div v-else>Optimize</div>
        </b-button>
        <b-button v-if="optStep > 0" @click="optCancelRequest" variant="danger"><b-icon-x-circle-fill /></b-button>
      </b-button-group>

    </b-col>

    <b-col xl="8" lg="6" style="height: 450px">
      <h2>Settings</h2>
      <b-tabs>

        <b-tab title="Evaluation">
          <config-file :initial-content="evalParamsStr" @saved="updateEvalParams">
        </b-tab>

        <b-tab title="Ngrams">
          <ngram-config @selected="updateNgramProviderParams"></ngram-config>
        </b-tab>

        <b-tab title="Keyboard">
          <config-file :initial-content="layoutConfig" @saved="updateLayoutConfig">
        </b-tab>

        <b-tab title="Optimization">
      <b-form inline @submit.stop.prevent @submit="evaluateInput">
          <label class="mr-sm-2">Fixed Keys</label>
          <b-form-input v-model="optFixed" placeholder="Fixed Keys" class="mb-2 mr-sm-2 mb-sm-0"></b-form-input>
        </b-form>
          <config-file :initial-content="genOptParamsStr" @saved="updateOptParams">
        </b-tab>

      </b-tabs>
    </b-col>
  </b-row>

  <hr>

  <b-row>
    <b-col v-for="detail in details" xl="6">
      <layout-button :layout="detail.layout" @remove="removeLayout"></layout-button>
      <layout-details title="Details" :layout-details="detail"></layout-details>
    </b-col>

    <b-col xl="6" v-if="details.length > 0">
      <b-form inline>
        <b-form-checkbox v-model="relative"inline>relative barplot</b-form-checkbox>
        <b-form-checkbox v-if="!relative" v-model="logscale" inline>logarithmic scale</b-form-checkbox>
      </b-form>
      <layout-barplot :layout-details="details" :relative="relative" :logscale="logscale && !relative" :styles="chartStyles"></layout-barplot>
    </b-col>
  </b-row>

</b-container>
`,
    props: {
        relative: { type: Boolean, default: false },
        logscale: { type: Boolean, default: false },
    },
    data() {
        let layoutConfigs = {}
        LAYOUT_CONFIGS.forEach((c) => {
            layoutConfigs[c.key] = c.config
        })
        return {
            details: [],
            inputLayoutRaw: null,
            showInputValidState: false,
            wasm: null,
            worker: null,
            ngramType: "prepared",
            ngrams: "arne_no_special",
            corpusText: null,
            evalParamsStr: null,
            optMode: 'simulated_annealing',
            permutableKeys: null,
            genOptParamsStr: null,
            saOptParamsStr: null,
            optParams: null,
            selectedLayoutConfig: "standard",
            layoutConfigs,
            loading: 1,
            optStep: 0,
            optTotalSteps: 0,
            optFixed: ",.",
            optCancel: false,
        }
    },
    computed: {
        chartStyles() {
            return {
                height: "600px",
                position: "relative"
            }
        },

        inputLayout() {
            let layoutString = (this.inputLayoutRaw || "").replace(" ", "")
            layoutString = layoutString.toLowerCase()
            return layoutString
        },

        layoutConfig() {
            return this.layoutConfigs[this.selectedLayoutConfig]
        },

        invalidInputFeedback() {
            let permutableKeys = new Set(this.permutableKeys)
            let givenKeys = new Set()
            let duplicates = new Set()

            for (let i = 0; i < this.inputLayout.length; i++) {
                let c = this.inputLayout.charAt(i)
                if (givenKeys.has(c)) {
                    duplicates.add(c)
                } else {
                    givenKeys.add(c)
                }
            }

            duplicates = Array.from(duplicates).sort()
            let missing = Array.from(setDifference(permutableKeys, givenKeys)).sort()
            let unknown = Array.from(setDifference(givenKeys, permutableKeys)).sort()

            if (duplicates.length === 0 && missing.length === 0 && unknown.length === 0) {
                return null
            }

            let msg = ""
            if (duplicates.length) {
                msg += `Duplicates: "${duplicates.join('')}". `
            }
            if (missing.length) {
                msg += `Missing: "${missing.join('')}". `
            }
            if (unknown.length) {
                msg += `Unknown: "${unknown.join('')}". `
            }

            return msg
        },

        inputLayoutValid() {
            if (!this.showInputValidState) {
                return null
            } else if (this.invalidInputFeedback === null) {
                return true
            } else {
                return false
            }
        }

    },

    async created() {
        this.evalParamsStr = eval_params
        this.genOptParamsStr = gen_opt_params
        this.saOptParamsStr = sa_opt_params

        this.wasm = await import("evolve-keyboard-layout-wasm")

        this.worker = Comlink.wrap(new Worker('worker.js'))
        await this.worker.init()

        await this.initNgramProvider()
        await this.initLayoutEvaluator()

        // reduce initial value of this.loading
        this.loading -= 1
    },

    methods: {
<<<<<<< HEAD
        async evaluateInput() {
=======
        setInput (layout) {
            this.inputLayoutRaw = layout
        },
        async evaluateInput () {
>>>>>>> b98fa2aa
            this.showInputValidState = true
            // check if the current layout is already available in this.details
            let existing = this.details.filter((d) => d.layout == this.inputLayout)
            if (existing.length > 0) {
                this.$bvToast.toast(`Layout '${this.inputLayout}' is already available`, { variant: "primary" })
                this.showInputValidState = false
            } else {
                try {
                    let details = await this.evaluate(this.inputLayout)
                    this.details.push(details)
                    this.showInputValidState = false
                } catch (err) {
                    console.error(err)
                }
            }
        },

        async evaluateExisting() {
            let promises = []
            this.details.forEach((d) => {
                let promise = this.evaluate(d.layout)
                promises.push(promise)
            })

            try {
                let details = await Promise.all(promises)
                this.details = details
            } catch (err) {
                console.error(err)
            }
        },

        async evaluate(layout) {
            let promise = new Promise(async (resolve, reject) => {

                if (this.inputLayoutValid !== null && !this.inputLayoutValid) {
                    this.$bvToast.toast("Could not evaluate Layout: " + this.invalidInputFeedback, { variant: "danger" })
                    return
                }

                this.$bvToast.toast(`Evaluating layout "${layout}"`, { variant: "primary" })
                this.loading += 1
                try {
                    let res = await this.worker.evaluateLayout(layout)
                    res.layout = layout
                    this.loading -= 1
                    resolve(res)
                } catch (err) {
                    this.$bvToast.toast(`Could not generate a valid layout: ${err}`, { variant: "danger" })
                    this.loading -= 1
                    reject(err)
                }
            })
            return promise
        },

        async initNgramProvider() {
            // this.$bvToast.toast(`(Re-)Generating Ngram Provider`, {variant: "primary"})
            this.loading += 1
            let data = this.ngrams
            if (this.ngramType === "from_text") {
                data = this.corpusText
            }
            await this.worker.initNgramProvider(this.ngramType, this.evalParamsStr, data)
            this.loading -= 1
        },

        async initLayoutEvaluator() {
            // this.$bvToast.toast(`(Re-)Generating Evaluator`, {variant: "primary"})
            this.loading += 1
            await this.worker.initLayoutEvaluator(this.layoutConfig, this.evalParamsStr)
            this.permutableKeys = await this.worker.permutableKeys()
            this.loading -= 1
        },

        async updateEvalParams(evalParamsStr) {
            this.evalParamsStr = evalParamsStr

            await this.initNgramProvider()
            await this.initLayoutEvaluator()
            await this.evaluateExisting()
        },

        updateOptParams(optParamsStr) {
            this.genOptParamsStr = optParamsStr
        },

        async updateNgramProviderParams(ngramType, ngramData) {
            this.ngramType = ngramType

            if (ngramType === "from_text") {
                this.corpusText = ngramData
            } else {
                this.ngrams = ngramData
            }

            await this.initNgramProvider()
            await this.initLayoutEvaluator()
            await this.evaluateExisting()
        },

        async updateLayoutConfig(layoutConfig) {
            this.layoutConfigs[this.selectedLayoutConfig] = layoutConfig

            await this.initLayoutEvaluator()
            await this.evaluateExisting()

        },

        async selectLayoutConfigType(selectedLayoutConfig) {
            this.selectedLayoutConfig = selectedLayoutConfig

            await this.initLayoutEvaluator()
            await this.evaluateExisting()
        },

        removeLayout(layout) {
            this.details = this.details.filter((d) => d.layout !== layout)
        },

        async startOptimization() {
            if (this.optMode === "simulated_annealing") {
                await this.saOptimization()
            } else if (this.optMode === "genevo") {
                await this.genevoOtimization()
            } else {
                this.$bvToast.toast(`Error: Could not recognize mode of optimization: ${this.optMode}`, { variant: "danger" })
            }
        },

        async saOptimization() {
            console.info('started saOptimization with "' + this.inputLayout + '"')
            this.optTotalSteps = 100
            this.optStep = 1
            let layout = await this.worker.saOptimize(
                this.inputLayout,
                this.optFixed,
                this.saOptParamsStr,
            )
            this.optStep = 0
            console.log(layout)
        },

        updateOptStep(stepNr) {
            console.log("updateOptStep(stepNr) {")
            this.optStep = stepNr
        },

        newBestAlert(layout, cost) {
            console.log("newBestAlert(layout, cost) {")
            this.$bvToast.toast(`New best layout found: ${layout}.\nCost: ${cost}`, { variant: "success" })
        },

        async genevoOtimization() {
            // check if given layout_str is valid
            try {
                this.showInputValidState = true
                await this.evaluate(this.inputLayout)
                this.showInputValidState = false
            } catch (err) {
                this.optStep = 0
                this.optCancel = false
                return
            }

            this.optParams = await this.worker.initGenLayoutOptimizer(
                this.inputLayout,
                this.optFixed,
                this.genOptParamsStr
            )

            this.optTotalSteps = this.optParams.generation_limit
            this.optStep = 1
            this.optCancel = false

            this.$bvToast.toast(`Starting optimization of ${this.inputLayout}`, { variant: "primary" })
            let res
            do {
                res = await this.worker.genOptimizationStep()
                if (res !== null) {
                    if (res.layout !== this.inputLayout) {
                        this.$bvToast.toast(`New layout found: ${res.layout}`, { variant: "primary" })
                        this.inputLayoutRaw = res.layout
                    }
                    this.optStep += 1
                }
            } while (res !== null && !this.optCancel)

            this.$bvToast.toast("Optimization finished", { variant: "primary" })
            this.optStep = 0
            this.optCancel = false
        },

        optCancelRequest() {
            this.optCancel = true
            this.$bvToast.toast("Stopping optimization", { variant: "primary" })
        },
    }
})

Vue.component('layout-button', {
    template: `
      <div>
        <b-button-group size="sm" class="mx-1">
          <b-button disabled variant="outline-dark">{{layout}}</b-button>
          <b-button variant="secondary" @click="showModal = !showModal">Publish</b-button>
          <b-button variant="danger" @click="remove"><b-icon-x-circle-fill /></b-button>
        </b-button-group>
        <b-modal v-model="showModal" title="Publish Layout" @ok="publish">
          <label class="mr-sm-2">Publish Name</label>
          <b-form-input v-model="publishName" :state="nameState" placeholder="Name to publish result under" class="mb-2 mr-sm-2 mb-sm-0"></b-form-input>
        </b-modal>
      </div>
    `,
    props: {
        layout: { type: String, default: "", required: true },
    },
    data() {
        return {
            publishName: null,
            showNameState: false,
            showModal: false,
        }
    },
    computed: {
        nameState() {
            if (!this.showNameState) {
                return null
            } else if (this.publishName === null || this.publishName.length === 0) {
                return false
            } else {
                return true
            }
        },
    },
    methods: {
        remove() {
            this.$emit("remove", this.layout)
        },
        async publish(bvModalEvt) {
            this.showNameState = true
            if (!this.nameState) {
                bvModalEvt.preventDefault()
                return
            }
            try {
                let res = await fetch(PUBLISH_URL, {
                    method: "POST",
                    headers: {
                        'Content-Type': 'application/json'
                    },
                    body: JSON.stringify({ layout: this.layout, published_by: this.publishName })
                })
                let resData = await res.json()
                if (resData.published_by !== this.publishName) {
                    this.$bvToast.toast(`Layout had already been published by "${resData.published_by}": Cost: ${resData.total_cost.toFixed(2)}`, { variant: 'warning' })
                } else {
                    this.$bvToast.toast(`Successfully published layout: Cost: ${resData.total_cost.toFixed(2)}`, { variant: 'primary' })
                }
            } catch (err) {
                this.$bvToast.toast(`Error while publishing layout: ${err}`, { variant: 'danger' })
            }
        }
    },
})

Vue.component('keyboard-selector', {
    template: `
    <b-form inline>
      <label class="mr-sm-2">Keyboard</label>
      <b-form-select v-model="selected" :options="options" @change="emit"></b-form-select>
    </b-form>
    `,
    props: {
        defaultSelection: { type: String, default: DEFAULT_LAYOUT_CONFIG },
    },
    data() {
        let options = []
        LAYOUT_CONFIGS.forEach(c => {
            options.push({ value: c.key, text: c.label })
        })
        return {
            selected: this.defaultSelection,
            options,
        }
    },
    methods: {
        emit() {
            this.$emit("selected", this.selected)
        }
    },
})

Vue.component('ngram-config', {
    template: `
    <div>
      <b-form-select label="NGram Type" v-model="selected" :options="options" @change="select"></b-form-select>
      <div v-if="selected === 'from_text'">
        <b-form-textarea
          v-model="text"
          placeholder="Text to evaluate layouts on"
          rows="10"
        >
        </b-form-textarea>
        <b-button class="float-right" variant="primary" @click="save">Save</b-button>
      </div>
      <div v-else>
        <br>
        <span v-html="detailsHTML"></span>
      </div>
    </div>
    `,
    props: {
        defaultSelection: { type: String, default: DEFAULT_NGRAM },
    },
    data() {
        let options = []
        let description = {}
        NGRAMS.forEach(c => {
            options.push({value: c.key, text: c.label})
            description[c.key] = c.description
        })
        options.push({ value: "from_text", text: "From Text" })

        return {
            selected: this.defaultSelection,
            options,
            text: "",
            description,
        }
    },
    computed: {
        detailsHTML () {
            return this.description[this.selected]
        },
    },
    methods: {
        select() {
            if (this.selected !== "from_text") {
                this.$emit("selected", "prepared", this.selected)
            }
        },
        save() {
            this.$emit("selected", this.selected, this.text)
        },
    },
})

Vue.component('config-file', {
    template: `
    <div>
      <b-form-textarea
        v-model="content"
        rows="15"
        style="font: 400 13px/18px 'DejaVuSansMonoBook', monospace;"
      ></b-form-textarea>
      <b-button class="float-right" variant="primary" @click="save">Save</b-button>
    </div>
    `,
    props: {
        initialContent: { type: String, default: "" },
    },
    data() {
        return {
            content: this.initialContent
        }
    },
    watch: {
        initialContent() {
            this.content = this.initialContent
        },
    },
    methods: {
        save() {
            this.$emit("saved", this.content)
        },
    },
})


Vue.component('layout-plot', {
    template: `
    <pre style="overflow-y: hidden"><code v-html="plotString"></code></pre>
`,
    props: {
        layoutString: { type: String, default: "" },
        defaultSymbol: { type: String, default: "." },
        wasm: { type: Object, default: null },
        layoutConfig: { type: Object, default: null },
        permutableKeys: { type: Array, default: null },
    },
    data() {
        return {
            plotString: null,
            layoutPlotter: null,
        }
    },
    watch: {
        layoutString() {
            this.plot()
        },
        wasm() {
            this.update()
        },
        layoutConfig() {
            this.update()
        },
        permutableKeys() {
            this.update()
        },
    },
    mounted() {
        this.update()
    },
    methods: {
        update() {
            if (this.wasm === null || this.layoutConfig === null || this.permutableKeys === null) return
            try {
                this.layoutPlotter = this.wasm.LayoutPlotter.new(this.layoutConfig)
            } catch (err) {
                this.$bvToast.toast(`Error plotting the layout: ${err}`, { variant: 'danger' })
            }
            this.plot()
        },
        plot() {
            if (this.layoutPlotter === null) return ""

            const nMissing = this.permutableKeys.length - this.layoutString.length
            if (nMissing < 0) {
                // this.$bvToast.toast(`Too many symbols given (${this.layoutString.length} > ${this.permutableKeys.length})`, {variant: "danger"})
                return
            }
            let layout = this.layoutString + Array(nMissing + 1).join(this.defaultSymbol)
            try {
                this.plotString = this.layoutPlotter.plot(layout, 0)
            } catch (err) {
                // this.$bvToast.toast(`Could not plot layout: ${err}`, {variant: "danger"})
                return
            }
        },
    },
})

var app = new Vue({
    el: '#app',
})<|MERGE_RESOLUTION|>--- conflicted
+++ resolved
@@ -246,14 +246,10 @@
     },
 
     methods: {
-<<<<<<< HEAD
+        setInput(layout) {
+            this.inputLayoutRaw = layout
+        },
         async evaluateInput() {
-=======
-        setInput (layout) {
-            this.inputLayoutRaw = layout
-        },
-        async evaluateInput () {
->>>>>>> b98fa2aa
             this.showInputValidState = true
             // check if the current layout is already available in this.details
             let existing = this.details.filter((d) => d.layout == this.inputLayout)
