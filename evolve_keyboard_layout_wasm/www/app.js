import config_standard_keyboard from '../../config/standard_keyboard.yml'
import config_ortho from '../../config/ortho.yml'
import config_moonlander from '../../config/moonlander.yml'
import config_crkbd from '../../config/crkbd.yml'

import eval_params from '../../config/evaluation_parameters.yml'
import gen_opt_params from '../../config/optimization_parameters_web.yml'
import sa_opt_params from '../../config/optimization_parameters_sa_web.yml'

import Worker from "./worker.js"

const LAYOUT_CONFIGS = {
    standard: config_standard_keyboard,
    ortho: config_ortho,
    moonlander: config_moonlander,
    crkbd: config_crkbd,
}

const PUBLISH_URL = "https://keyboard-layout-optimizer.herokuapp.com/api"

const NGRAMS = [
    { key: 'deu_mixed_wiki_web_0.6_eng_news_typical_wiki_web_0.4', label: 'Blend (deu/eng 60/40)', description: 'Ngram frequencies from various German and English corpora in relation 60 to 40. Sourced from <a href="https://wortschatz.uni-leipzig.de/en/download">Wortschatz of Uni Leipzig</a>.' },
    { key: 'deu_wiki_0.6_eng_wiki_0.4', label: 'Wikipedia (deu/eng 60/40)', description: 'Ngram frequencies from German (2021) and English (2016) Wikipedia in relation 60 to 40. Sourced from <a href="https://wortschatz.uni-leipzig.de/en/download">Wortschatz of Uni Leipzig</a>.' },
    { key: 'deu_wiki_1m', label: 'Wikipedia (deu)', description: 'Ngram frequencies from German Wikipedia 2021. Sourced from <a href="https://wortschatz.uni-leipzig.de/en/download">Wortschatz of Uni Leipzig</a>.' },
    { key: 'eng_wiki_1m', label: 'Wikipedia (eng)', description: 'Ngram frequencies from English Wikipedia 2016. Sourced from <a href="https://wortschatz.uni-leipzig.de/en/download">Wortschatz of Uni Leipzig</a>.' },
    { key: 'deu_web_0.6_eng_web_0.4', label: 'Wikipedia (deu/eng 60/40)', description: 'Ngram frequencies from German (2021) and English (2016) Wikipedia in relation 60 to 40. Sourced from <a href="https://wortschatz.uni-leipzig.de/en/download">Wortschatz of Uni Leipzig</a>.' },
    { key: 'deu_web_1m', label: 'Web-public (deu)', description: 'Ngram frequencies from German "Web-public 2019". Sourced from <a href="https://wortschatz.uni-leipzig.de/en/download">Wortschatz of Uni Leipzig</a>.' },
    { key: 'eng_web_1m', label: 'Web-public (eng)', description: 'Ngram frequencies from English "Web-public 2018". Sourced from <a href="https://wortschatz.uni-leipzig.de/en/download">Wortschatz of Uni Leipzig</a>.' },
    { key: 'deu_mixed_0.6_eng_news_typical_0.4', label: 'Mixed/News typical (deu/eng 60/40)', description: 'Ngram frequencies from German "Mixed Typical (2011)" and English "News Typical (2016)" in relation 60 to 40. Sourced from <a href="https://wortschatz.uni-leipzig.de/en/download">Wortschatz of Uni Leipzig</a>.' },
    { key: 'deu_mixed_1m', label: 'Mixed Typical (deu)', description: 'Ngram frequencies from German "Mixed 2011". Sourced from <a href="https://wortschatz.uni-leipzig.de/en/download">Wortschatz of Uni Leipzig</a>.' },
    { key: 'eng_news_typical_1m', label: 'News Typical (eng)', description: 'Ngram frequencies from English "News Typical 2016". Sourced from <a href="https://wortschatz.uni-leipzig.de/en/download">Wortschatz of Uni Leipzig</a>.' },
    { key: 'irc_neo', label: '#neo - IRC', description: 'Ngram frequencies from the #neo IRC channel. Mostly in German.' },
    { key: 'arne_no_special', label: 'ArneBab', description: 'Ngram frequencies used in ArneBabs optimizer. Sourced from <a href="https://hg.sr.ht/~arnebab/evolve-keyboard-layout">ArneBabs optimizer</a>.' },
]
const DEFAULT_NGRAM = 'deu_mixed_wiki_web_0.6_eng_news_typical_wiki_web_0.4'

function setDifference(setA, setB) {
    var _difference = new Set(setA);
    for (var elem of setB) {
        _difference.delete(elem);
    }
    return _difference;
}

Vue.use(VueCodemirror)

Vue.component('evaluator-app', {
    template: `
<b-container fluid>

  <h1>Keyboard Layout Evaluator</h1>
  Explore optimized layouts at <a href="https://keyboard-layout-optimizer.herokuapp.com">https://keyboard-layout-optimizer.herokuapp.com</a>
  <hr>

  <b-row>

    <b-col xl="4" lg="6" style="height: 450px">
      <h2>Layout</h2>

      <b-button class="mb-2" size="sm" @click="setInput('zluaqwbdgyjßcrieomntshvxüäöpf,.k')">mine</b-button>
      <b-button class="mb-2" size="sm" @click="setInput('jduaxphlmwqßctieobnrsgfvüäöyz,.k')">bone</b-button>
      <b-button class="mb-2" size="sm" @click="setInput('xvlcwkhgfqyßuiaeosnrtdüöäpzbm,.j')">neo2</b-button>
      <b-button class="mb-2" size="sm" @click="setInput('k.o,yvgclfzßhaeiudtrnsxqäüöbpwmj')">koy</b-button>
      <b-button class="mb-2" size="sm" @click="setInput('kuü.ävgcljfßhieaodtrnsxyö,qbpwmz')">AdNW</b-button>
      <b-button class="mb-2" size="sm" @click="setInput('qwertzuiopüßasdfghjklöyxcvbnm,.ä')">qwertz</b-button>
      <b-button class="mb-2" size="sm" @click="randomInput(true)">random (std)</b-button>
      <b-button class="mb-2" size="sm" @click="randomInput(false)">random</b-button>

      <b-form inline @submit.stop.prevent @submit="evaluateInput">
        <b-form-input v-model="inputLayoutRaw" :state="inputLayoutValid" placeholder="Enter Keyboard Layout..." class="mb-2 mr-sm-2 mb-sm-0"></b-form-input>
        <keyboard-selector @selected="selectLayoutConfigType"></keyboard-selector>
        <b-form-invalid-feedback>{{invalidInputFeedback}}</b-form-invalid-feedback>
      </b-form>
      <layout-plot :layout-string="inputLayout" :wasm="wasm" :layout-config="layoutConfig" :permutableKeys="permutableKeys"></layout-plot>

      <b-button :disabled="loading > 0" @click="evaluateInput" variant="primary">
        <div v-if="loading > 0"><b-spinner small></b-spinner> Loading</div>
        <div v-else>Evaluate</div>
      </b-button>

      <b-button-group class="float-right">
        <b-button :disabled="optStep > 0 || loading > 0" @click="startOptimization" variant="secondary">
          <div v-if="optStep > 0 || loading > 0">
            <b-spinner small></b-spinner>
            <span v-if="optStep > 0">Iteration {{optStep}}/{{optTotalSteps}}</span>
            <span v-else>Loading</span>
          </div>
          <div v-else>Optimize</div>
        </b-button>
        <b-button v-if="optStep > 0" @click="optCancelRequest" variant="danger"><b-icon-x-circle-fill /></b-button>
      </b-button-group>

    </b-col>

    <b-col xl="8" lg="6">
      <h2>Settings</h2>
<<<<<<< HEAD
      <b-tabs>

        <b-tab title="Evaluation">
          <config-file :initial-content="evalParamsStr" @saved="updateEvalParams">
        </b-tab>

        <b-tab title="Ngrams">
          <ngram-config @selected="updateNgramProviderParams"></ngram-config>
        </b-tab>

        <b-tab title="Keyboard">
          <config-file :initial-content="layoutConfig" @saved="updateLayoutConfig">
        </b-tab>

        <b-tab title="Optimization">
      <b-form inline @submit.stop.prevent @submit="evaluateInput">
          <label class="mr-sm-2">Fixed Keys</label>
          <b-form-input v-model="optFixed" placeholder="Fixed Keys" class="mb-2 mr-sm-2 mb-sm-0"></b-form-input>
        </b-form>
          <config-file :initial-content="genOptParamsStr" @saved="updateOptParams">
        </b-tab>

      </b-tabs>
=======
        <b-overlay :show="optStep > 0" style="height: 420px">
          <b-tabs>
            <b-tab title="Evaluation">
              <config-file :initial-content="evalParamsStr" @saved="updateEvalParams">
            </b-tab>

            <b-tab title="Ngrams">
              <ngram-config @selected="updateNgramProviderParams"></ngram-config>
            </b-tab>

            <b-tab title="Keyboard">
              <config-file :initial-content="layoutConfig" @saved="updateLayoutConfig">
            </b-tab>

            <b-tab title="Optimization">
              <b-form inline @submit.stop.prevent @submit="evaluateInput">
                <label class="mr-sm-2">Fixed Keys</label>
                <b-form-input v-model="optFixed" placeholder="Fixed Keys" class="mb-2 mr-sm-2 mb-sm-0"></b-form-input>
              </b-form>
              <config-file :initial-content="optParamsStr" @saved="updateOptParams">
            </b-tab>

          </b-tabs>
        </b-overlay>
>>>>>>> a0e361d7
    </b-col>
  </b-row>

  <hr>

  <b-row>
    <b-col v-for="detail in details" xl="6">
      <layout-button :layout="detail.layout" :layout-config="selectedLayoutConfig" @remove="removeLayout"></layout-button>
      <layout-details title="Details" :layout-details="detail"></layout-details>
    </b-col>

    <b-col xl="6" v-if="details.length > 0">
      <b-form inline>
        <b-form-checkbox v-model="relative"inline>relative barplot</b-form-checkbox>
        <b-form-checkbox v-if="!relative" v-model="logscale" inline>logarithmic scale</b-form-checkbox>
      </b-form>
      <layout-barplot :layout-details="details" :relative="relative" :logscale="logscale && !relative" :styles="chartStyles"></layout-barplot>
    </b-col>
  </b-row>

</b-container>
`,
    props: {
        relative: { type: Boolean, default: false },
        logscale: { type: Boolean, default: false },
    },
<<<<<<< HEAD
    data() {
        let layoutConfigs = {}
        LAYOUT_CONFIGS.forEach((c) => {
            layoutConfigs[c.key] = c.config
        })
=======
    data () {
        // LAYOUT_CONFIGS is defined in "vue-components.js"
        let layoutConfigs = Object.assign({}, LAYOUT_CONFIGS)
>>>>>>> a0e361d7
        return {
            details: [],
            inputLayoutRaw: null,
            showInputValidState: false,
            wasm: null,
            worker: null,
            ngramProviderInitialized: false,
            evaluatorInitialized: false,
            ngramType: null,
            ngrams: null,
            corpusText: null,
            evalParamsStr: null,
            optMode: 'simulated_annealing',
            permutableKeys: null,
            genOptParamsStr: null,
            saOptParamsStr: null,
            optParams: null,
            selectedLayoutConfig: null,
            layoutConfigs,
            loading: 1,
            optStep: 0,
            optTotalSteps: 0,
            optFixed: ",.",
            optCancel: false,
        }
    },
    computed: {
        chartStyles() {
            return {
                height: "600px",
                position: "relative"
            }
        },

        inputLayout() {
            let layoutString = (this.inputLayoutRaw || "").replace(" ", "")
            layoutString = layoutString.toLowerCase()
            return layoutString
        },

        layoutConfig() {
            return this.layoutConfigs[this.selectedLayoutConfig]
        },

        invalidInputFeedback() {
            let permutableKeys = new Set(this.permutableKeys)
            let givenKeys = new Set()
            let duplicates = new Set()

            for (let i = 0; i < this.inputLayout.length; i++) {
                let c = this.inputLayout.charAt(i)
                if (givenKeys.has(c)) {
                    duplicates.add(c)
                } else {
                    givenKeys.add(c)
                }
            }

            duplicates = Array.from(duplicates).sort()
            let missing = Array.from(setDifference(permutableKeys, givenKeys)).sort()
            let unknown = Array.from(setDifference(givenKeys, permutableKeys)).sort()

            if (duplicates.length === 0 && missing.length === 0 && unknown.length === 0) {
                return null
            }

            let msg = ""
            if (duplicates.length) {
                msg += `Duplicates: "${duplicates.join('')}". `
            }
            if (missing.length) {
                msg += `Missing: "${missing.join('')}". `
            }
            if (unknown.length) {
                msg += `Unknown: "${unknown.join('')}". `
            }

            return msg
        },

        inputLayoutValid() {
            if (!this.showInputValidState) {
                return null
            } else if (this.invalidInputFeedback === null) {
                return true
            } else {
                return false
            }
        }

    },

    async created() {
        this.evalParamsStr = eval_params
        this.genOptParamsStr = gen_opt_params
        this.saOptParamsStr = sa_opt_params

        this.wasm = await import("evolve-keyboard-layout-wasm")

        this.worker = Comlink.wrap(new Worker('worker.js'))
        await this.worker.init()

        await this.initNgramProvider()
        await this.initLayoutEvaluator()

        // reduce initial value of this.loading
        this.loading -= 1
    },

    methods: {
<<<<<<< HEAD
        setInput(layout) {
=======
        randomInput(fix) {
            let array = 'zluaqwbdgyjßcrieomntshvxüäöpf,.k'.split('')
            if (fix) {
                array = 'zluaqwbdgyjßcrieomntshvxüäöpfk'.split('')

            }
            for (let i = array.length - 1; i > 0; i--) {
                const j = Math.floor(Math.random() * (i + 1));
                [array[i], array[j]] = [array[j], array[i]];
            }
            let res = array.join('')
            if (fix) {
                res = array.slice(0, array.length - 1).join('') + ',.' + array[array.length - 1]
            }
            this.inputLayoutRaw = res
        },
        setInput (layout) {
>>>>>>> a0e361d7
            this.inputLayoutRaw = layout
        },
        async evaluateInput() {
            this.showInputValidState = true
            // check if the current layout is already available in this.details
            let existing = this.details.filter((d) => d.layout == this.inputLayout)
            if (existing.length > 0) {
                this.$bvToast.toast(`Layout '${this.inputLayout}' is already available`, { variant: "primary" })
                this.showInputValidState = false
            } else {
                try {
                    let details = await this.evaluate(this.inputLayout)
                    this.details.push(details)
                    this.showInputValidState = false
                } catch (err) {
                    console.error(err)
                }
            }
        },

<<<<<<< HEAD
        async evaluateExisting() {
=======
        async evaluateExisting () {
            if (!this.evaluatorInitialized || this.worker === null) {
                return
            }
>>>>>>> a0e361d7
            let promises = []
            this.details.forEach((d) => {
                let promise = this.evaluate(d.layout)
                promises.push(promise)
            })

            try {
                let details = await Promise.all(promises)
                this.details = details
            } catch (err) {
                console.error(err)
            }
        },

        async evaluate(layout) {
            let promise = new Promise(async (resolve, reject) => {

                if (this.inputLayoutValid !== null && !this.inputLayoutValid) {
                    this.$bvToast.toast("Could not evaluate Layout: " + this.invalidInputFeedback, { variant: "danger" })
                    return
                }

                this.$bvToast.toast(`Evaluating layout "${layout}"`, { variant: "primary" })
                this.loading += 1
                try {
                    let res = await this.worker.evaluateLayout(layout)
                    res.layout = layout
                    this.loading -= 1
                    resolve(res)
                } catch (err) {
                    this.$bvToast.toast(`Could not generate a valid layout: ${err}`, { variant: "danger" })
                    this.loading -= 1
                    reject(err)
                }
            })
            return promise
        },

<<<<<<< HEAD
        async initNgramProvider() {
            // this.$bvToast.toast(`(Re-)Generating Ngram Provider`, {variant: "primary"})
=======
        async initNgramProvider () {
            if (this.ngrams === null || this.worker === null) {
                return
            }
>>>>>>> a0e361d7
            this.loading += 1
            let data = this.ngrams
            if (this.ngramType === "from_text") {
                data = this.corpusText
            }
            await this.worker.initNgramProvider(this.ngramType, this.evalParamsStr, data)
            this.ngramProviderInitialized = true
            this.loading -= 1
        },

<<<<<<< HEAD
        async initLayoutEvaluator() {
            // this.$bvToast.toast(`(Re-)Generating Evaluator`, {variant: "primary"})
=======
        async initLayoutEvaluator () {
            if (!this.ngramProviderInitialized || this.worker === null) {
                return
            }
>>>>>>> a0e361d7
            this.loading += 1
            await this.worker.initLayoutEvaluator(this.layoutConfig, this.evalParamsStr)
            this.permutableKeys = await this.worker.permutableKeys()
            this.evaluatorInitialized = true
            this.loading -= 1
        },

        async updateEvalParams(evalParamsStr) {
            this.evalParamsStr = evalParamsStr

            await this.initNgramProvider()
            await this.initLayoutEvaluator()
            await this.evaluateExisting()
        },

        updateOptParams(optParamsStr) {
            this.genOptParamsStr = optParamsStr
        },

        async updateNgramProviderParams(ngramType, ngramData) {
            this.ngramType = ngramType

            if (ngramType === "from_text") {
                this.corpusText = ngramData
            } else {
                this.ngrams = ngramData
            }

            await this.initNgramProvider()
            await this.initLayoutEvaluator()
            await this.evaluateExisting()
        },

        async updateLayoutConfig(layoutConfig) {
            this.layoutConfigs[this.selectedLayoutConfig] = layoutConfig

            await this.initLayoutEvaluator()
            await this.evaluateExisting()

        },

        async selectLayoutConfigType(selectedLayoutConfig) {
            this.selectedLayoutConfig = selectedLayoutConfig

            await this.initLayoutEvaluator()
            await this.evaluateExisting()
        },

        removeLayout(layout) {
            this.details = this.details.filter((d) => d.layout !== layout)
        },

        startOptimization() {
            if (this.optMode === "simulated_annealing") {
                this.saOptimization()
            } else if (this.optMode === "genevo") {
                this.genevoOtimization()
            } else {
                this.$bvToast.toast(`Error: Could not recognize mode of optimization: ${this.optMode}`, { variant: "danger" })
            }
        },

        async saOptimization() {
            console.info('started saOptimization with "' + this.inputLayout + '"')
            let layout = await this.worker.saOptimize(
                this.inputLayout,
                this.optFixed,
                this.saOptParamsStr,
                Comlink.proxy(() => { }),
                Comlink.proxy(this.updateOptTotalSteps),
                Comlink.proxy(this.updateOptStep),
                Comlink.proxy(this.newBestAlert),
                Comlink.proxy(this.wantsToQuit),
            )
            this.optStep = 0
            console.log(layout)
        },

        wantsToQuit() {
            const wantsToQuit = this.optCancel;
            console.log(wantsToQuit);
            return wantsToQuit;
        },

        updateOptTotalSteps(maxStepNr) {
            console.log("updateOptTotalSteps(maxStepNr) {")
            this.optTotalSteps = maxStepNr
        },

        updateOptStep(stepNr) {
            console.log("updateOptStep(stepNr) {")
            this.optStep = stepNr
        },

        newBestAlert(layout, cost) {
            console.log(`newBestAlert(layout, cost) {
                ${layout}, ${cost}`)
            this.$bvToast.toast(`New best layout found: ${layout}.\nCost: ${cost}`, { variant: "success" })
        },

        async genevoOtimization() {
            // check if given layout_str is valid
            try {
                this.showInputValidState = true
                await this.evaluate(this.inputLayout)
                this.showInputValidState = false
            } catch (err) {
                this.optStep = 0
                this.optCancel = false
                return
            }

            this.optParams = await this.worker.initGenLayoutOptimizer(
                this.inputLayout,
                this.optFixed,
                this.genOptParamsStr
            )

            this.optTotalSteps = this.optParams.generation_limit
            this.optStep = 1
            this.optCancel = false

            this.$bvToast.toast(`Starting optimization of ${this.inputLayout}`, { variant: "primary" })
            let res
            do {
                res = await this.worker.genOptimizationStep()
                if (res !== null) {
                    if (res.layout !== this.inputLayout) {
                        this.$bvToast.toast(`New layout found: ${res.layout}`, { variant: "primary" })
                        this.inputLayoutRaw = res.layout
                    }
                    this.optStep += 1
                }
            } while (res !== null && !this.optCancel)

            this.$bvToast.toast("Optimization finished", { variant: "primary" })
            this.optStep = 0
            this.optCancel = false
        },

        optCancelRequest() {
            this.optCancel = true
            this.$bvToast.toast("Stopping optimization", { variant: "primary" })
        },
    }
})

Vue.component('layout-button', {
    template: `
      <div>
        <b-button-group size="sm" class="mx-1">
          <b-button disabled variant="outline-dark">{{layout}}</b-button>
          <b-button variant="secondary" @click="showModal = !showModal">Publish</b-button>
          <b-button variant="danger" @click="remove"><b-icon-x-circle-fill /></b-button>
        </b-button-group>
        <b-modal v-model="showModal" title="Publish Layout" @ok="publish">
          <label class="mr-sm-2">Publish Name</label>
          <b-form-input v-model="publishName" :state="nameState" placeholder="Name to publish result under" class="mb-2 mr-sm-2 mb-sm-0"></b-form-input>
        </b-modal>
      </div>
    `,
    props: {
        layout: { type: String, default: "", required: true },
        layoutConfig: { type: String, required: true },
    },
    data() {
        return {
            publishName: null,
            showNameState: false,
            showModal: false,
        }
    },
    computed: {
        nameState() {
            if (!this.showNameState) {
                return null
            } else if (this.publishName === null || this.publishName.length === 0) {
                return false
            } else {
                return true
            }
        },
    },
    methods: {
        remove() {
            this.$emit("remove", this.layout)
        },
        async publish(bvModalEvt) {
            this.showNameState = true
            if (!this.nameState) {
                bvModalEvt.preventDefault()
                return
            }
            try {
                let res = await fetch(PUBLISH_URL, {
                    method: "POST",
                    headers: {
                        'Content-Type': 'application/json'
                    },
                    body: JSON.stringify({ layout: this.layout, published_by: this.publishName, layout_config: this.layoutConfig })
                })
                let resData = await res.json()
                if (resData.published_by !== this.publishName) {
                    this.$bvToast.toast(`Layout had already been published by "${resData.published_by}": Cost: ${resData.total_cost.toFixed(2)}`, { variant: 'warning' })
                } else {
                    this.$bvToast.toast(`Successfully published layout: Cost: ${resData.total_cost.toFixed(2)}`, { variant: 'primary' })
                }
            } catch (err) {
                this.$bvToast.toast(`Error while publishing layout: ${err}`, { variant: 'danger' })
            }
        }
    },
})

<<<<<<< HEAD
Vue.component('keyboard-selector', {
    template: `
    <b-form inline>
      <label class="mr-sm-2">Keyboard</label>
      <b-form-select v-model="selected" :options="options" @change="emit"></b-form-select>
    </b-form>
    `,
    props: {
        defaultSelection: { type: String, default: DEFAULT_LAYOUT_CONFIG },
    },
    data() {
        let options = []
        LAYOUT_CONFIGS.forEach(c => {
            options.push({ value: c.key, text: c.label })
        })
        return {
            selected: this.defaultSelection,
            options,
        }
    },
    methods: {
        emit() {
            this.$emit("selected", this.selected)
        }
    },
})

=======
>>>>>>> a0e361d7
Vue.component('ngram-config', {
    template: `
    <div>
      <b-form-select label="NGram Type" v-model="selected" :options="options" @change="select"></b-form-select>
      <div v-if="selected === 'from_text'">
        <b-form-textarea
          v-model="text"
          placeholder="Text to evaluate layouts on"
          rows="10"
        >
        </b-form-textarea>
        <b-button class="float-right" variant="primary" @click="save">Save</b-button>
      </div>
      <div v-else>
        <br>
        <span v-html="detailsHTML"></span>
      </div>
    </div>
    `,
    props: {
        defaultSelection: { type: String, default: DEFAULT_NGRAM },
    },
    data() {
        let options = []
        let description = {}
        NGRAMS.forEach(c => {
            options.push({ value: c.key, text: c.label })
            description[c.key] = c.description
        })
        options.push({ value: 'from_text', text: 'From Text' })

        return {
            selected: this.defaultSelection,
            options,
            text: "",
            description,
        }
    },
    created () {
        this.select()
    },
    computed: {
        detailsHTML() {
            return this.description[this.selected]
        },
    },
    methods: {
<<<<<<< HEAD
        select() {
            if (this.selected !== "from_text") {
                this.$emit("selected", "prepared", this.selected)
=======
        select () {
            if (this.selected === 'from_text') {
                this.$emit('selected', 'from_text', this.text)
            } else {
                this.$emit('selected', 'prepared', this.selected)
>>>>>>> a0e361d7
            }
        },
        save() {
            this.$emit("selected", this.selected, this.text)
        },
    },
})

Vue.component('config-file', {
    template: `
    <div>
      <codemirror v-model="content" :options="options"></codemirror>
      <b-button class="float-right" variant="primary" @click="save">Save</b-button>
    </div>
    `,
    props: {
        initialContent: { type: String, default: "" },
    },
    data() {
        return {
            content: this.initialContent,
            options: {
                mode: 'yaml',
                lineNumbers: true,
                styleActiveLine: true,
                autoRefresh: true,
            }
        }
    },
    watch: {
        initialContent() {
            this.content = this.initialContent
        },
    },
    methods: {
        save() {
            this.$emit("saved", this.content)
        },
    },
})


Vue.component('layout-plot', {
    template: `
    <pre style="overflow-y: hidden"><code v-html="plotString"></code></pre>
`,
    props: {
        layoutString: { type: String, default: "" },
        defaultSymbol: { type: String, default: "." },
        wasm: { type: Object, default: null },
        layoutConfig: { type: Object, default: null },
        permutableKeys: { type: Array, default: null },
    },
    data() {
        return {
            plotString: null,
            layoutPlotter: null,
        }
    },
    watch: {
        layoutString() {
            this.plot()
        },
        wasm() {
            this.update()
        },
        layoutConfig() {
            this.update()
        },
        permutableKeys() {
            this.update()
        },
    },
    mounted() {
        this.update()
    },
    methods: {
        update() {
            if (this.wasm === null || this.layoutConfig === null || this.permutableKeys === null) return
            try {
                this.layoutPlotter = this.wasm.LayoutPlotter.new(this.layoutConfig)
            } catch (err) {
                this.$bvToast.toast(`Error plotting the layout: ${err}`, { variant: 'danger' })
            }
            this.plot()
        },
        plot() {
            if (this.layoutPlotter === null) return ""

            const nMissing = this.permutableKeys.length - this.layoutString.length
            if (nMissing < 0) {
                // this.$bvToast.toast(`Too many symbols given (${this.layoutString.length} > ${this.permutableKeys.length})`, {variant: "danger"})
                return
            }
            let layout = this.layoutString + Array(nMissing + 1).join(this.defaultSymbol)
            try {
                this.plotString = this.layoutPlotter.plot(layout, 0)
            } catch (err) {
                // this.$bvToast.toast(`Could not plot layout: ${err}`, {variant: "danger"})
                return
            }
        },
    },
})

var app = new Vue({
    el: '#app',
})<|MERGE_RESOLUTION|>--- conflicted
+++ resolved
@@ -94,31 +94,6 @@
 
     <b-col xl="8" lg="6">
       <h2>Settings</h2>
-<<<<<<< HEAD
-      <b-tabs>
-
-        <b-tab title="Evaluation">
-          <config-file :initial-content="evalParamsStr" @saved="updateEvalParams">
-        </b-tab>
-
-        <b-tab title="Ngrams">
-          <ngram-config @selected="updateNgramProviderParams"></ngram-config>
-        </b-tab>
-
-        <b-tab title="Keyboard">
-          <config-file :initial-content="layoutConfig" @saved="updateLayoutConfig">
-        </b-tab>
-
-        <b-tab title="Optimization">
-      <b-form inline @submit.stop.prevent @submit="evaluateInput">
-          <label class="mr-sm-2">Fixed Keys</label>
-          <b-form-input v-model="optFixed" placeholder="Fixed Keys" class="mb-2 mr-sm-2 mb-sm-0"></b-form-input>
-        </b-form>
-          <config-file :initial-content="genOptParamsStr" @saved="updateOptParams">
-        </b-tab>
-
-      </b-tabs>
-=======
         <b-overlay :show="optStep > 0" style="height: 420px">
           <b-tabs>
             <b-tab title="Evaluation">
@@ -143,7 +118,6 @@
 
           </b-tabs>
         </b-overlay>
->>>>>>> a0e361d7
     </b-col>
   </b-row>
 
@@ -170,17 +144,9 @@
         relative: { type: Boolean, default: false },
         logscale: { type: Boolean, default: false },
     },
-<<<<<<< HEAD
     data() {
-        let layoutConfigs = {}
-        LAYOUT_CONFIGS.forEach((c) => {
-            layoutConfigs[c.key] = c.config
-        })
-=======
-    data () {
         // LAYOUT_CONFIGS is defined in "vue-components.js"
         let layoutConfigs = Object.assign({}, LAYOUT_CONFIGS)
->>>>>>> a0e361d7
         return {
             details: [],
             inputLayoutRaw: null,
@@ -291,9 +257,6 @@
     },
 
     methods: {
-<<<<<<< HEAD
-        setInput(layout) {
-=======
         randomInput(fix) {
             let array = 'zluaqwbdgyjßcrieomntshvxüäöpf,.k'.split('')
             if (fix) {
@@ -310,8 +273,7 @@
             }
             this.inputLayoutRaw = res
         },
-        setInput (layout) {
->>>>>>> a0e361d7
+        setInput(layout) {
             this.inputLayoutRaw = layout
         },
         async evaluateInput() {
@@ -332,14 +294,10 @@
             }
         },
 
-<<<<<<< HEAD
         async evaluateExisting() {
-=======
-        async evaluateExisting () {
             if (!this.evaluatorInitialized || this.worker === null) {
                 return
             }
->>>>>>> a0e361d7
             let promises = []
             this.details.forEach((d) => {
                 let promise = this.evaluate(d.layout)
@@ -378,15 +336,10 @@
             return promise
         },
 
-<<<<<<< HEAD
         async initNgramProvider() {
-            // this.$bvToast.toast(`(Re-)Generating Ngram Provider`, {variant: "primary"})
-=======
-        async initNgramProvider () {
             if (this.ngrams === null || this.worker === null) {
                 return
             }
->>>>>>> a0e361d7
             this.loading += 1
             let data = this.ngrams
             if (this.ngramType === "from_text") {
@@ -397,15 +350,10 @@
             this.loading -= 1
         },
 
-<<<<<<< HEAD
         async initLayoutEvaluator() {
-            // this.$bvToast.toast(`(Re-)Generating Evaluator`, {variant: "primary"})
-=======
-        async initLayoutEvaluator () {
             if (!this.ngramProviderInitialized || this.worker === null) {
                 return
             }
->>>>>>> a0e361d7
             this.loading += 1
             await this.worker.initLayoutEvaluator(this.layoutConfig, this.evalParamsStr)
             this.permutableKeys = await this.worker.permutableKeys()
@@ -620,36 +568,6 @@
     },
 })
 
-<<<<<<< HEAD
-Vue.component('keyboard-selector', {
-    template: `
-    <b-form inline>
-      <label class="mr-sm-2">Keyboard</label>
-      <b-form-select v-model="selected" :options="options" @change="emit"></b-form-select>
-    </b-form>
-    `,
-    props: {
-        defaultSelection: { type: String, default: DEFAULT_LAYOUT_CONFIG },
-    },
-    data() {
-        let options = []
-        LAYOUT_CONFIGS.forEach(c => {
-            options.push({ value: c.key, text: c.label })
-        })
-        return {
-            selected: this.defaultSelection,
-            options,
-        }
-    },
-    methods: {
-        emit() {
-            this.$emit("selected", this.selected)
-        }
-    },
-})
-
-=======
->>>>>>> a0e361d7
 Vue.component('ngram-config', {
     template: `
     <div>
@@ -697,17 +615,11 @@
         },
     },
     methods: {
-<<<<<<< HEAD
         select() {
-            if (this.selected !== "from_text") {
-                this.$emit("selected", "prepared", this.selected)
-=======
-        select () {
             if (this.selected === 'from_text') {
                 this.$emit('selected', 'from_text', this.text)
             } else {
                 this.$emit('selected', 'prepared', this.selected)
->>>>>>> a0e361d7
             }
         },
         save() {
