import config_standard_keyboard from '../../config/standard_keyboard.yml'
import config_ortho from '../../config/ortho.yml'
import config_ortho_bored from '../../config/ortho_bored.yml'

import eval_params from '../../config/evaluation_parameters.yml'
import opt_params from '../../config/optimization_parameters_web.yml'

import Worker from "./worker.js"

const PUBLISH_URL = "https://keyboard-layout-optimizer.herokuapp.com/api"

const LAYOUT_CONFIGS = [
    { key: 'standard', label: 'Standard', config: config_standard_keyboard },
    { key: 'ortho', label: 'Ortho', config: config_ortho },
    { key: 'ortho_bored', label: 'Ortho (bored)', config: config_ortho_bored },
]

function setDifference(setA, setB) {
    var _difference = new Set(setA);
    for (var elem of setB) {
        _difference.delete(elem);
    }
    return _difference;
}

Vue.component('evaluator-app', {
    template: `
<b-container fluid>

  <h1>Keyboard Layout Evaluator</h1>
  Explore optimized layouts at <a href="https://keyboard-layout-optimizer.herokuapp.com">https://keyboard-layout-optimizer.herokuapp.com</a>
  <hr>

  <b-row>

    <b-col xl="4" lg="6" style="height: 450px">
      <h2>Layout</h2>
      <b-form inline @submit.stop.prevent @submit="evaluateInput">
        <b-form-input v-model="inputLayoutRaw" :state="inputLayoutValid" placeholder="Layout" class="mb-2 mr-sm-2 mb-sm-0"></b-form-input>
        <keyboard-selector @selected="selectLayoutConfigType"></keyboard-selector>
        <b-form-invalid-feedback>{{invalidInputFeedback}}</b-form-invalid-feedback>
      </b-form>
      <layout-plot :layout-string="inputLayout" :wasm="wasm" :layout-config="layoutConfig" :permutableKeys="permutableKeys"></layout-plot>

      <b-button :disabled="loading > 0" @click="evaluateInput" variant="primary">
        <div v-if="loading > 0"><b-spinner small></b-spinner> Loading</div>
        <div v-else>Evaluate</div>
      </b-button>

      <b-button-group class="float-right">
        <b-button :disabled="optStep > 0 || loading > 0" @click="startOptimization" variant="secondary">
          <div v-if="optStep > 0 || loading > 0">
            <b-spinner small></b-spinner>
            <span v-if="optStep > 0">Iteration {{optStep}}/{{optTotalSteps}}</span>
            <span v-else>Loading</span>
          </div>
          <div v-else>Optimize using {{ optMode }}</div>
        </b-button>
        <b-button v-if="optStep > 0" @click="optCancelRequest" variant="danger"><b-icon-x-circle-fill /></b-button>
      </b-button-group>

    </b-col>

    <b-col xl="8" lg="6" style="height: 450px">
      <h2>Settings</h2>
      <b-tabs>

        <b-tab title="Evaluation">
          <config-file :initial-content="evalParamsStr" @saved="updateEvalParams">
        </b-tab>

        <b-tab title="Ngrams">
          <ngram-config @selected="updateNgramProviderParams"></ngram-config>
        </b-tab>

        <b-tab title="Keyboard">
          <config-file :initial-content="layoutConfig" @saved="updateLayoutConfig">
        </b-tab>

        <b-tab title="Optimization">
      <b-form inline @submit.stop.prevent @submit="evaluateInput">
          <label class="mr-sm-2">Fixed Keys</label>
          <b-form-input v-model="optFixed" placeholder="Fixed Keys" class="mb-2 mr-sm-2 mb-sm-0"></b-form-input>
        </b-form>
          <config-file :initial-content="optParamsStr" @saved="updateOptParams">
        </b-tab>

      </b-tabs>
    </b-col>
  </b-row>

  <hr>

  <b-row>
    <b-col v-for="detail in details" xl="6">
      <layout-button :layout="detail.layout" @remove="removeLayout"></layout-button>
      <layout-details title="Details" :layout-details="detail"></layout-details>
    </b-col>

    <b-col xl="6" v-if="details.length > 0">
      <b-form inline>
        <b-form-checkbox v-model="relative"inline>relative barplot</b-form-checkbox>
        <b-form-checkbox v-if="!relative" v-model="logscale" inline>logarithmic scale</b-form-checkbox>
      </b-form>
      <layout-barplot :layout-details="details" :relative="relative" :logscale="logscale && !relative" :styles="chartStyles"></layout-barplot>
    </b-col>
  </b-row>

</b-container>
`,
    props: {
        relative: { type: Boolean, default: false },
        logscale: { type: Boolean, default: false },
    },
    data() {
        let layoutConfigs = {}
        LAYOUT_CONFIGS.forEach((c) => {
            layoutConfigs[c.key] = c.config
        })
        return {
            details: [],
            inputLayoutRaw: null,
            showInputValidState: false,
            wasm: null,
            worker: null,
            ngramType: "prepared",
            corpusText: null,
            evalParamsStr: null,
            optMode: 'genevo',
            permutableKeys: null,
            optParamsStr: null,
            optParams: null,
            selectedLayoutConfig: "standard",
            layoutConfigs,
            loading: 1,
            optStep: 0,
            optTotalSteps: 0,
            optFixed: ",.",
            optCancel: false,
        }
    },
    computed: {
        chartStyles() {
            return {
                height: "600px",
                position: "relative"
            }
        },

        inputLayout() {
            let layoutString = (this.inputLayoutRaw || "").replace(" ", "")
            layoutString = layoutString.toLowerCase()
            return layoutString
        },

        layoutConfig() {
            return this.layoutConfigs[this.selectedLayoutConfig]
        },

        invalidInputFeedback() {
            let permutableKeys = new Set(this.permutableKeys)
            let givenKeys = new Set()
            let duplicates = new Set()

            for (let i = 0; i < this.inputLayout.length; i++) {
                let c = this.inputLayout.charAt(i)
                if (givenKeys.has(c)) {
                    duplicates.add(c)
                } else {
                    givenKeys.add(c)
                }
            }

            duplicates = Array.from(duplicates).sort()
            let missing = Array.from(setDifference(permutableKeys, givenKeys)).sort()
            let unknown = Array.from(setDifference(givenKeys, permutableKeys)).sort()

            if (duplicates.length === 0 && missing.length === 0 && unknown.length === 0) {
                return null
            }

            let msg = ""
            if (duplicates.length) {
                msg += `Duplicates: "${duplicates.join('')}". `
            }
            if (missing.length) {
                msg += `Missing: "${missing.join('')}". `
            }
            if (unknown.length) {
                msg += `Unknown: "${unknown.join('')}". `
            }

            return msg
        },

        inputLayoutValid() {
            if (!this.showInputValidState) {
                return null
            } else if (this.invalidInputFeedback === null) {
                return true
            } else {
                return false
            }
        }

    },

    async created() {
        this.evalParamsStr = eval_params
        this.optParamsStr = opt_params

        this.wasm = await import("evolve-keyboard-layout-wasm")

        this.worker = Comlink.wrap(new Worker('worker.js'))
        await this.worker.init()

        await this.initNgramProvider()
        await this.initLayoutEvaluator()

        // reduce initial value of this.loading
        this.loading -= 1
    },

    methods: {
        async evaluateInput() {
            this.showInputValidState = true
            // check if the current layout is already available in this.details
            let existing = this.details.filter((d) => d.layout == this.inputLayout)
            if (existing.length > 0) {
                this.$bvToast.toast(`Layout '${this.inputLayout}' is already available`, { variant: "primary" })
                this.showInputValidState = false
            } else {
                try {
                    let details = await this.evaluate(this.inputLayout)
                    this.details.push(details)
                    this.showInputValidState = false
                } catch (err) {
                    console.error(err)
                }
            }
        },

        async evaluateExisting() {
            let promises = []
            this.details.forEach((d) => {
                let promise = this.evaluate(d.layout)
                promises.push(promise)
            })

            try {
                let details = await Promise.all(promises)
                this.details = details
            } catch (err) {
                console.error(err)
            }
        },

        async evaluate(layout) {
            let promise = new Promise(async (resolve, reject) => {

                if (this.inputLayoutValid !== null && !this.inputLayoutValid) {
                    this.$bvToast.toast("Could not evaluate Layout: " + this.invalidInputFeedback, { variant: "danger" })
                    return
                }

                this.$bvToast.toast(`Evaluating layout "${layout}"`, { variant: "primary" })
                this.loading += 1
                try {
                    let res = await this.worker.evaluateLayout(layout)
                    res.layout = layout
                    this.loading -= 1
                    resolve(res)
                } catch (err) {
                    this.$bvToast.toast(`Could not generate a valid layout: ${err}`, { variant: "danger" })
                    this.loading -= 1
                    reject(err)
                }
            })
            return promise
        },

        async initNgramProvider() {
            // this.$bvToast.toast(`(Re-)Generating Ngram Provider`, {variant: "primary"})
            this.loading += 1
            await this.worker.initNgramProvider(this.ngramType, this.evalParamsStr, this.corpusText)
            this.loading -= 1
        },

        async initLayoutEvaluator() {
            // this.$bvToast.toast(`(Re-)Generating Evaluator`, {variant: "primary"})
            this.loading += 1
            await this.worker.initLayoutEvaluator(this.layoutConfig, this.evalParamsStr)
            this.permutableKeys = await this.worker.permutableKeys()
            this.loading -= 1
        },

        async updateEvalParams(evalParamsStr) {
            this.evalParamsStr = evalParamsStr

            await this.initNgramProvider()
            await this.initLayoutEvaluator()
            await this.evaluateExisting()
        },

        updateOptParams(optParamsStr) {
            this.optParamsStr = optParamsStr
        },

        async updateNgramProviderParams(ngramType, ngramData) {
            this.ngramType = ngramType
            if (ngramType === "from_text") {
                this.corpusText = ngramData
            }

            await this.initNgramProvider()
            await this.initLayoutEvaluator()
            await this.evaluateExisting()
        },

        async updateLayoutConfig(layoutConfig) {
            this.layoutConfigs[this.selectedLayoutConfig] = layoutConfig

            await this.initLayoutEvaluator()
            await this.evaluateExisting()

        },

        async selectLayoutConfigType(selectedLayoutConfig) {
            this.selectedLayoutConfig = selectedLayoutConfig

            await this.initLayoutEvaluator()
            await this.evaluateExisting()
        },

        removeLayout(layout) {
            this.details = this.details.filter((d) => d.layout !== layout)
        },

        async startOptimization() {
            if (this.optMode === "simulated annealing") {
                this.saOptimization()
            } else if (this.optMode === "genevo") {
                this.genevoOtimization()
            } else {
                this.$bvToast.toast(`Error: Could not recognize mode of optimization: ${this.optMode}`, { variant: "danger" })
            }
        },

        async saOptimization() { },

        async genevoOtimization() {
            // check if given layout_str is valid
            try {
                this.showInputValidState = true
                await this.evaluate(this.inputLayout)
                this.showInputValidState = false
            } catch (err) {
                this.optStep = 0
                this.optCancel = false
                return
            }

            this.optParams = await this.worker.initLayoutOptimizer(
                this.inputLayout,
                this.optFixed,
                this.optParamsStr
            )

            this.optTotalSteps = this.optParams.generation_limit
            this.optStep = 1
            this.optCancel = false

            this.$bvToast.toast(`Starting optimization of ${this.inputLayout}`, { variant: "primary" })
            let res
            do {
                res = await this.worker.optimizationStep()
                if (res !== null) {
                    if (res.layout !== this.inputLayout) {
                        this.$bvToast.toast(`New layout found: ${res.layout}`, { variant: "primary" })
                        this.inputLayoutRaw = res.layout
                    }
                    this.optStep += 1
                }
            } while (res !== null && !this.optCancel)

            this.$bvToast.toast("Optimization finished", { variant: "primary" })
            this.optStep = 0
            this.optCancel = false
        },

        optCancelRequest() {
            this.optCancel = true
            this.$bvToast.toast("Stopping optimization", { variant: "primary" })
        },
    }
})

Vue.component('layout-button', {
    template: `
      <div>
        <b-button-group size="sm" class="mx-1">
          <b-button disabled variant="outline-dark">{{layout}}</b-button>
          <b-button variant="secondary" @click="showModal = !showModal">Publish</b-button>
          <b-button variant="danger" @click="remove"><b-icon-x-circle-fill /></b-button>
        </b-button-group>
        <b-modal v-model="showModal" title="Publish Layout" @ok="publish">
          <label class="mr-sm-2">Publish Name</label>
          <b-form-input v-model="publishName" :state="nameState" placeholder="Name to publish result under" class="mb-2 mr-sm-2 mb-sm-0"></b-form-input>
        </b-modal>
      </div>
    `,
    props: {
        layout: { type: String, default: "", required: true },
    },
    data() {
        return {
            publishName: null,
            showNameState: false,
            showModal: false,
        }
    },
    computed: {
        nameState() {
            if (!this.showNameState) {
                return null
            } else if (this.publishName === null || this.publishName.length === 0) {
                return false
            } else {
                return true
            }
        },
    },
    methods: {
        remove() {
            this.$emit("remove", this.layout)
        },
        async publish(bvModalEvt) {
            this.showNameState = true
            if (!this.nameState) {
                bvModalEvt.preventDefault()
                return
            }
            try {
                let res = await fetch(PUBLISH_URL, {
                    method: "POST",
                    headers: {
                        'Content-Type': 'application/json'
                    },
                    body: JSON.stringify({ layout: this.layout, published_by: this.publishName })
                })
                let resData = await res.json()
                if (resData.published_by !== this.publishName) {
<<<<<<< HEAD
                    this.$bvToast.toast(`Layout had already been published: Cost: ${resData.total_cost.toFixed(2)}`, { variant: 'warning' })
=======
                    this.$bvToast.toast(`Layout had already been published by "${resData.published_by}": Cost: ${resData.total_cost.toFixed(2)}`, {variant: 'warning'})
>>>>>>> 5271feb7
                } else {
                    this.$bvToast.toast(`Successfully published layout: Cost: ${resData.total_cost.toFixed(2)}`, { variant: 'primary' })
                }
            } catch (err) {
                this.$bvToast.toast(`Error while publishing layout: ${err}`, { variant: 'danger' })
            }
        }
    },
})

Vue.component('keyboard-selector', {
    template: `
    <b-form inline>
      <label class="mr-sm-2">Keyboard</label>
      <b-form-select v-model="selected" :options="options" @change="emit"></b-form-select>
    </b-form>
    `,
    props: {
        defaultSelection: { type: String, default: "standard" },
    },
    data() {
        let options = []
        LAYOUT_CONFIGS.forEach(c => {
            options.push({ value: c.key, text: c.label })
        })
        return {
            selected: this.defaultSelection,
            options,
        }
    },
    methods: {
        emit() {
            this.$emit("selected", this.selected)
        }
    },
})

Vue.component('ngram-config', {
    template: `
    <div>
      <b-form-select label="NGram Type" v-model="selected" :options="options" @change="select"></b-form-select>
      <div v-if="selected === 'prepared'">Using prepared ngram frequencies</div>
      <div v-if="selected === 'from_text'">
        <b-form-textarea
          v-model="text"
          placeholder="Text to evaluate layouts on"
          rows="10"
        >
        </b-form-textarea>
        <b-button class="float-right" variant="primary" @click="save">Save</b-button>
      </div>
    </div>
    `,
    props: {
        defaultSelection: { type: String, default: "prepared" },
    },
    data() {
        return {
            selected: this.defaultSelection,
            options: [
                { value: "prepared", text: "Prepared" },
                { value: "from_text", text: "From Text" },
            ],
            text: "",
        }
    },
    methods: {
        select() {
            if (this.selected === "prepared") {
                this.$emit("selected", this.selected, null)
            }
        },
        save() {
            this.$emit("selected", this.selected, this.text)
        },
    },
})

Vue.component('config-file', {
    template: `
    <div>
      <b-form-textarea
        v-model="content"
        rows="15"
        style="font: 400 13px/18px 'DejaVuSansMonoBook', monospace;"
      ></b-form-textarea>
      <b-button class="float-right" variant="primary" @click="save">Save</b-button>
    </div>
    `,
    props: {
        initialContent: { type: String, default: "" },
    },
    data() {
        return {
            content: this.initialContent
        }
    },
    watch: {
        initialContent() {
            this.content = this.initialContent
        },
    },
    methods: {
        save() {
            this.$emit("saved", this.content)
        },
    },
})


Vue.component('layout-plot', {
    template: `
    <pre style="overflow-y: hidden"><code v-html="plotString"></code></pre>
`,
    props: {
        layoutString: { type: String, default: "" },
        defaultSymbol: { type: String, default: "." },
        wasm: { type: Object, default: null },
        layoutConfig: { type: Object, default: null },
        permutableKeys: { type: Array, default: null },
    },
    data() {
        return {
            plotString: null,
            layoutPlotter: null,
        }
    },
    watch: {
        layoutString() {
            this.plot()
        },
        wasm() {
            this.update()
        },
        layoutConfig() {
            this.update()
        },
        permutableKeys() {
            this.update()
        },
    },
    mounted() {
        this.update()
    },
    methods: {
        update() {
            if (this.wasm === null || this.layoutConfig === null || this.permutableKeys === null) return
            try {
                this.layoutPlotter = this.wasm.LayoutPlotter.new(this.layoutConfig)
            } catch (err) {
                this.$bvToast.toast(`Error plotting the layout: ${err}`, { variant: 'danger' })
            }
            this.plot()
        },
        plot() {
            if (this.layoutPlotter === null) return ""

            const nMissing = this.permutableKeys.length - this.layoutString.length
            if (nMissing < 0) {
                // this.$bvToast.toast(`Too many symbols given (${this.layoutString.length} > ${this.permutableKeys.length})`, {variant: "danger"})
                return
            }
            let layout = this.layoutString + Array(nMissing + 1).join(this.defaultSymbol)
            try {
                this.plotString = this.layoutPlotter.plot(layout, 0)
            } catch (err) {
                // this.$bvToast.toast(`Could not plot layout: ${err}`, {variant: "danger"})
                return
            }
        },
    },
})

var app = new Vue({
    el: '#app',
})<|MERGE_RESOLUTION|>--- conflicted
+++ resolved
@@ -450,11 +450,7 @@
                 })
                 let resData = await res.json()
                 if (resData.published_by !== this.publishName) {
-<<<<<<< HEAD
-                    this.$bvToast.toast(`Layout had already been published: Cost: ${resData.total_cost.toFixed(2)}`, { variant: 'warning' })
-=======
                     this.$bvToast.toast(`Layout had already been published by "${resData.published_by}": Cost: ${resData.total_cost.toFixed(2)}`, {variant: 'warning'})
->>>>>>> 5271feb7
                 } else {
                     this.$bvToast.toast(`Successfully published layout: Cost: ${resData.total_cost.toFixed(2)}`, { variant: 'primary' })
                 }
